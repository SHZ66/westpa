--- conflicted
+++ resolved
@@ -1,4 +1,3 @@
-<<<<<<< HEAD
 2011-02-03 -- Matt Zwier <mczwier@gmail.com>
  * Added preliminary support for arbitrary data sets stored in HDF5. This
    resurrects the prior functionality of a ``segment.data`` dictionary that
@@ -9,7 +8,7 @@
    use temporary files for progress coordinate return is back.
  * Custom functions for reading data in the executable work manager seem to
    actually work now!
-=======
+   
 2011-02-02 -- Matt Zwier <mczwier@gmail.com>
  * Fixed bug (issue #8) where the work manager setting in wemd.cfg was ignored.
  * Updated w_truncate, w_succ, and w_trace to run with new wemd.rc framework.
@@ -18,7 +17,6 @@
 2011-12-26 -- Joshua Adelman <joshua.adelman@gmail.com>
  * Fixed bug (issue #5) in which enabled plugins did not initialize properly
  * Added config option to weed plugin to explicity set plugin priority
->>>>>>> 8c1b7d9b
 
 2011-12-13 -- Matt Zwier <mczwier@gmail.com>
  * Changed all ``(*)_dir`` config file options for the executable propagator to
@@ -134,7 +132,7 @@
    output option to write output to file, and a mode where the calculated bin
    probabilities are not pushed to storage, and an option to symmetrize the 
    count matrix. 
-
+   
 2011-04-27 -- Matt Zwier <mczwier@gmail.com>
  * Modified w_ttimes and wemdtools.trajectories.trajtree to support analyzing
    not only entire trajectories, but all trajectories alive at a specified
