from __future__ import division
__metaclass__ = type

import logging
log = logging.getLogger('wemd.we_drivers.we_driver')

from itertools import izip
import math, random
from copy import copy
import numpy 

class WEDriver:
    def __init__(self):
        self.current_iteration = 0
        
        # Newly-created particles (for whatever reason)
        self.particles_created = None
        
        # Disappearing particles
        self.particles_split = None
        self.particles_merged = None
        self.particles_escaped = None
        
        self.bins = None
        self.bins_population = None
        self.bins_nparticles = None
        self.bins_popchange = None
<<<<<<< HEAD

	self.sim_config = sim_config
	self.initial_pcoord = numpy.array(sim_config.get_list('wemd.initial_pcoord', type=float))
                            
=======
        
    def sim_init(self, sim_config, sim_config_src):
        self.sim_config = sim_config
        
        sim_config_src.require_all(('wemd.initial_pcoord', 'wemd.target_pcoord_lb', 'wemd.target_pcoord_ub'))
        self.initial_pcoord = sim_config['wemd.initial_pcoord'] \
                            = numpy.array(sim_config_src.get_list('wemd.initial_pcoord', type=float))
        self.target_pcoord_lower = sim_config['wemd.target_pcoord_lb'] \
                                 = numpy.array(sim_config_src.get_list('wemd.target_pcoord_lb', type=float))        
        self.target_pcoord_upper = sim_config['wemd.target_pcoord_ub'] \
                                 = numpy.array(sim_config_src.get_list('wemd.target_pcoord_ub', type=float))
    
    def runtime_init(self, runtime_config):
        self.runtime_config = runtime_config
        
>>>>>>> 10b65cef
    def make_bins(self):
        """Create an array of ParticleCollection objects appropriate to this WE
        method."""
        raise NotImplementedError
                                        
    def distribute_particles(self, particles, binarray):
        """Assign particles to bins.  Particles cannot fall out of the bin space.
        """
        
        from numpy import digitize
         
        boundaries = binarray.boundaries
        ndim = binarray.ndim

<<<<<<< HEAD
        target_pcoords = self.target_pcoords

        for particle in particles:

            particle_escaped = False
            assert(len(particle.pcoord) == ndim)
            index = [None] * ndim
            for idim in xrange(0, ndim):
                for ibound in xrange(0, len(boundaries[idim])-1):
                    if boundaries[idim][ibound] <= particle.pcoord[idim] < boundaries[idim][ibound+1]:
                        index[idim] = ibound

            for icoord in xrange(0, len(target_pcoords)):
                #only add once if targets overlap
                if particle_escaped == True:
                    break
                for idim in xrange(0, ndim):
                    if (particle.pcoord[idim] < target_pcoords[icoord][idim][0]) or (particle.pcoord[idim] > target_pcoords[icoord][idim][1]):
                        break
                    elif idim == (ndim - 1):
                        self.particles_escaped.add(particle)
                        particle_escaped = True
               
            index = tuple(index)
            if None in index:
                raise ValueError("Error, particle not in binspace %r" % particle.pcoord)

            if particle_escaped == False:
                binarray.bins[index].add(particle)
=======
        #target_lb = self.target_pcoord_lower
        #target_ub = self.target_pcoord_upper
        n_targets = 1
        target_bounds = numpy.empty((n_targets, ndim, 4), numpy.float64)
        target_bounds[0,:,0] = float('-inf')
        target_bounds[0,:,1] = self.target_pcoord_lower
        target_bounds[0,:,2] = self.target_pcoord_upper
        target_bounds[0,:,3] = float('inf')
                
        particle_list = numpy.empty((len(particles),), numpy.object_)
        recycled_particles = set()
        particle_list[:] = list(particles)
        #print particle_list, type(particle_list)
        pcoords = numpy.empty((len(particles), ndim), numpy.float64)
        for (ipart, particle) in enumerate(particle_list):
            pcoords[ipart] = particle.pcoord
        indices = numpy.empty((pcoords.shape[0], ndim), numpy.uintp)
        
        # Find particles at the sink(s)
        for itarget in xrange(0, target_bounds.shape[0]):
            for idim in xrange(0, ndim):
                indices[:, idim] = numpy.digitize(pcoords[:, idim], target_bounds[itarget,idim,:])
            # Every row which is all 2s indicates a particle which is entirely within the given target region
            
            recycled_particles.update(particle_list[numpy.all(indices==2, axis=-1)])
        
        # Assign particles to bins
        particles = particles - recycled_particles            
        particle_list = numpy.empty((len(particles),), numpy.object_)
        particle_list[:] = list(particles)
        pcoords = numpy.empty((len(particles), ndim), numpy.float64)
        for (ipart, particle) in enumerate(particle_list):
            pcoords[ipart] = particle.pcoord
        indices = numpy.empty((pcoords.shape[0], ndim), numpy.uintp)    
        
        for idim in xrange(0, ndim):
            indices[:, idim] = numpy.digitize(pcoords[:, idim], boundaries[idim])
            if (indices[indices[:, idim] == 0].size
               or indices[indices[:, idim] == len(boundaries[idim])].size):
                raise ValueError('particle not in bin space')
        # Rebase so that we have a valid index into the array of particle collections
        indices -= 1

        for (particle, index) in izip(particle_list, indices):
            #print particle, index
            binarray.bins[tuple(index)].add(particle)
        self.particles_escaped.update(recycled_particles)
>>>>>>> 10b65cef
 
    def split_particles(self, particles, binarray):
        """Split particles according to weight.  New particles must have their
        lineage information set correctly and be put into the 
        `particles_created` collection.  The source particle must be added
        to the `particles_split` collection.
        """             

        for bin in binarray:
            bnorm = bin.norm

            cur_num = len(bin) #current number of particles
            if( (cur_num == 0) or (cur_num >= bin.ideal_num) ): #no need to split
                continue

            particles_list = list(bin)[:]
            weight_key = (lambda p: p.weight)

            #sort particles by weight
            sorted_particles = sorted( particles_list, key = weight_key, reverse = True ) 
            
            proposed_split = [] #contains a list of particles that will be split
                                #[index_into_sorted_particles, nparticle to create, new_weight, orig_weight]

            for i in range(0, len(sorted_particles)):
                proposed_split.append([i, 1, sorted_particles[i].weight, sorted_particles[i].weight ]) #add the particles

            while( cur_num != (bin.ideal_num) ):

                for i in range(0, len(proposed_split)): #loop through proposed_split

                    if( i < (len(proposed_split)-1) ): #if there are more particles, split by next weight
                        while 1: #do { } while ( ... )

                            proposed_split[i][1] += 1 #number of particles to create
                            cur_num += 1
                            proposed_split[i][2] = proposed_split[i][3] / proposed_split[i][1] #update weight

                            if( cur_num == (bin.ideal_num) ):
                                break

                            if( i > 0 ): #more evenly split by checking to see how previous weight compares to this one

                                #weight if we were to split the prev particle again
                                prev_weight = proposed_split[i-1][3] / (proposed_split[i-1][1] + 1)

                                if( prev_weight >= proposed_split[i][2] ): #split particle if it will be greater than the next weight
                                    proposed_split[i-1][1] += 1 #number of particles to create
                                    cur_num += 1
                                    proposed_split[i-1][2] = proposed_split[i-1][3] / proposed_split[i-1][1] #update weight
                                    
                                    if( cur_num == (bin.ideal_num) ):
                                        break
                                
                            if ( proposed_split[i][2] < proposed_split[i+1][2] ): #continue until proposed weight is less than next weight
                                break

                    else: #last particle in the bin split it (for cases with one particle, etc)
                        proposed_split[i][1] += 1 #number of particles to create
                        cur_num += 1
                        proposed_split[i][2] = proposed_split[i][3] / proposed_split[i][1] #update weight

                    if( cur_num == (bin.ideal_num) ):
                        break                    

            x = 0
            for i in range(0, len(proposed_split)):

                particle = sorted_particles[proposed_split[i][0]]
                new_num = proposed_split[i][1]

                if( new_num < 2 ): #no need to do anything to this particle
                    continue

                P = particle.__class__
                assert(new_num >= 2)
                    
                new_weight = particle.weight / new_num
                new_particles = [P(weight = new_weight,
                                   pcoord = copy(particle.pcoord),
                                   p_parent = particle,
                                   parents = [particle])]
    
                new_particles.extend(P(weight = new_weight,
                                       pcoord = copy(particle.pcoord),
                                       p_parent = particle,
                                       parents = [particle])
                                     for i in xrange(1, new_num))
                    
                self.particles_split.add(particle)                    
                bin.discard(particle)
                particles.discard(particle)
                    
                self.particles_created.update(new_particles)
                bin.update(new_particles)
                particles.update(new_particles)


    def merge_particles(self, particles, binarray):
        """Merge particles according to weight.  The conglomerate particle
        must have its lineage information set properly and be placed into the 
        `particles_created` collection.  The source particles must be added to
        the `particles_merged` collection.
        """
        weight_key = (lambda p: p.weight)
 

        for bin in binarray:
            ideal_weight = bin.norm / bin.ideal_num

            cur_num = len(bin) #current number of particles
            if( (cur_num < 2) or (cur_num <= bin.ideal_num) ): #no need to merge
                continue

            proposed_merge = [] #a list of proposed particles to mnerge,
                                #each element contains an array of particles that will be merged

            mergable_particles = sorted( [particle for particle in bin], key = weight_key )
            for particle in mergable_particles:
                proposed_merge.append([particle])

            while( len(proposed_merge) != bin.ideal_num ):

                #the length of proposed_merge changes
                #so we can't use for i in range(0,len(proposed_merge))
                i = 0
                while i < len(proposed_merge) - 1:

                    if( len(proposed_merge) == bin.ideal_num ):
                        break

                    #len(proposed_merge) changes, i does not
                    while i < len(proposed_merge) - 1:

                        proposed_merge[i].append( proposed_merge[i+1][0] )
                        proposed_merge[i+1].pop(0)

                        if( len(proposed_merge[i+1]) == 0 ):#all elements merged
                            proposed_merge.pop(i+1) #remove empty container

                        new_weight = 0.0
                        for x in range(0, len(proposed_merge[i])):
                            new_weight += proposed_merge[i][x].weight
    
                        if( len(proposed_merge) == bin.ideal_num ):
                            break

                        #weight high, move onto next proposed particle to merge
                        if( new_weight > ideal_weight ):
                            break

                    i += 1
               
            for i in range(0, len(proposed_merge)):

                if len(proposed_merge[i]) > 1: #need 2 particles to merge
                    glom_src = proposed_merge[i]
                else:
                    continue

                glom_weight = 0.0 #get the weight of the new particle
                for x in range(0, len(proposed_merge[i])):
                    glom_weight += proposed_merge[i][x].weight

                if glom_src:
                    P = glom_src[0].__class__
                    glom = P()                
                    u = random.uniform(0, glom_weight)
                    u_lower = glom_weight
                    u_upper = glom_weight
                    
                    glom_src = sorted(glom_src, key = weight_key, 
                                      reverse = True)
                    
                    for gparticle in glom_src:
                        u_lower -= gparticle.weight
                        if u_lower <= u < u_upper:
                            glom.pcoord = gparticle.pcoord
                            glom.p_parent = gparticle
                            break
                        else:
                            u_upper -= gparticle.weight
                    else:
                        # Should never happen, so throw a programmer-centric
                        # error
                        raise AssertionError('something wrong with '
                                             +'probabilities during merge')
                    
                    glom.weight = glom_weight
                    glom.parents = glom_src
                    glom.particle_id = glom.p_parent.particle_id
                    
                    self.particles_created.add(glom)
                    bin.add(glom)
                    particles.add(glom)
                    
                    self.particles_merged.update(glom_src)
                    self.particles_merged.remove(glom.p_parent)
                    bin.difference_update(glom_src)
                    particles.difference_update(glom_src)
                # end if glom_src        

                
    def run_we(self, particles):
        """Run the weighted ensemble bin/split/merge algorithm on the given 
        particles.  Sets the following instance variables (all sets):
          `particles_created`
              particles created for any reason (split or merge)
          `particles_escaped`
              particles which exited the bin space (can be used for rudimentary
              probability recycling)
          `particles_merged`
              particles which ceased to be in existence due to a merge
              (*including* the particle whose phase space point was selected
              as that of the new conglomerate particle)
          `particles_split`
              particles which ceased to be in existence due to a split,
              *including* the parent particle
              
        Returns the set of particles (with properly-set lineage information)
        to be propagated next. Particles in this set without any lineage
        information indicate that their probability is to be recycled.
        """
        assert(particles)
        
        self.particles_created = set()
        self.particles_escaped = set()
        self.particles_merged  = set()
        self.particles_split   = set()

        # Bin particles
        last_bins = self.bins
        bins = self.bins = self.make_bins()
        # bin info stored here if time-dependent binning
        self.distribute_particles(particles, bins)
        log.info('%d particles escaped' % len(self.particles_escaped))
        ndim = bins.ndim
        source_pcoords = self.source_pcoords

        #use one coordinate recycling
        if not source_pcoords:
            # Clear particle lineage information so that the particles start
            # new trajectories next round
<<<<<<< HEAD
            for particle in self.particles_escaped:
                assert particle in particles                
                particle.parents = []
                particle.p_parent = None
                particle.pcoord = copy(self.initial_pcoord)
        #recycle proportional to the weight in a specified region
        #[ "Name", [pcoord], [lower bound, upper bound], ...]
        else:
            for particle in self.particles_escaped:
                assert particle in particles                
                region_weight = numpy.zeros((len(source_pcoords),),dtype=numpy.float64)

                #calculate weight in each region
                for icoord in xrange(0, len(source_pcoords)):
                    for p in particles:
                        for idim in xrange(0, ndim):
                            if (p.pcoord[idim] < source_pcoords[icoord][idim+3][0]) or (p.pcoord[idim] > source_pcoords[icoord][idim+3][1]):
                                break
                            elif idim == (ndim - 1):
                                region_weight[icoord] += p.weight

                region_prob = numpy.zeros((len(source_pcoords),),dtype=numpy.float64)
                        
                #assign new position based on that weight
                
                #if regions are empty use initial weight
                if region_weight.sum() == 0:
                    for icoord in xrange(0,len(region_weight)):      
                        region_prob[icoord] = source_pcoords[icoord][1]
                else:
                    for icoord in xrange(0,len(region_weight)):
                        region_prob[icoord] = region_weight[icoord] / region_weight.sum()
                        
                icoord = 0
                while(True):

                    if numpy.random.random_sample() < region_prob[icoord]:
                        particle.parents = []
                        particle.p_parent = None
                        particle.pcoord = copy(source_pcoords[icoord][2])
                        particle.initial_region = source_pcoords[icoord][0]
                        break
                    
                    icoord = (icoord+1) % len(source_pcoords)

	    self.distribute_particles(particles, bins)
=======
            particle.parents = []
            particle.p_parent = None
            particle.pcoord = copy(self.initial_pcoord)
        self.distribute_particles(particles, bins)
>>>>>>> 10b65cef

        # endpoint bin assignments stored here
        
        # Split/merge particles
        if self.current_iteration > 0:
            self.split_particles(particles, bins)
            self.merge_particles(particles, bins)
            
        # By this point, the self.particles_* collections are properly populated
        # and can (must) be used to assign particle lineage to those particles
        # left untouched by the various WE routines
        log.info('%d particles split' % len(self.particles_split))
        log.info('%d particles merged' % len(self.particles_merged))        
        log.info('%d new particles created' % len(self.particles_created))
        log.info('%d particles total' % len(particles))
        # Various sanity checks
        #assert abs(particles.norm - 1) < 1.0e-14
        
        for particle in self.particles_merged:
            assert particle not in particles
            
        for particle in self.particles_split:
            assert particle not in particles
        
        for particle in self.particles_created:
            assert particle.p_parent is not None
            assert particle in particles
                    
        self.continued_particles = set(particles) \
                                 - self.particles_created \
                                 - self.particles_escaped
        
        # Assign lineage information for trajectory continuation
        for particle in self.continued_particles:
            particle.parents = [particle]
            particle.p_parent = particle
        
        # Calculate per-bin population and flux
        last_population = self.bins_population
        last_nparticles = self.bins_nparticles
        self.bins_population = bins.population_array()
        self.bins_nparticles = bins.nparticles_array()
        
        try:
            self.bins_popchange = last_population - self.bins_population
        except (TypeError,ValueError):
            self.bins_popchange = None
            
        self.current_iteration += 1
        
        return particles<|MERGE_RESOLUTION|>--- conflicted
+++ resolved
@@ -25,28 +25,17 @@
         self.bins_population = None
         self.bins_nparticles = None
         self.bins_popchange = None
-<<<<<<< HEAD
-
-	self.sim_config = sim_config
-	self.initial_pcoord = numpy.array(sim_config.get_list('wemd.initial_pcoord', type=float))
-                            
-=======
         
     def sim_init(self, sim_config, sim_config_src):
         self.sim_config = sim_config
         
-        sim_config_src.require_all(('wemd.initial_pcoord', 'wemd.target_pcoord_lb', 'wemd.target_pcoord_ub'))
+        sim_config_src.require_all(('wemd.initial_pcoord'))
         self.initial_pcoord = sim_config['wemd.initial_pcoord'] \
                             = numpy.array(sim_config_src.get_list('wemd.initial_pcoord', type=float))
-        self.target_pcoord_lower = sim_config['wemd.target_pcoord_lb'] \
-                                 = numpy.array(sim_config_src.get_list('wemd.target_pcoord_lb', type=float))        
-        self.target_pcoord_upper = sim_config['wemd.target_pcoord_ub'] \
-                                 = numpy.array(sim_config_src.get_list('wemd.target_pcoord_ub', type=float))
-    
+
     def runtime_init(self, runtime_config):
         self.runtime_config = runtime_config
         
->>>>>>> 10b65cef
     def make_bins(self):
         """Create an array of ParticleCollection objects appropriate to this WE
         method."""
@@ -61,45 +50,16 @@
         boundaries = binarray.boundaries
         ndim = binarray.ndim
 
-<<<<<<< HEAD
-        target_pcoords = self.target_pcoords
-
-        for particle in particles:
-
-            particle_escaped = False
-            assert(len(particle.pcoord) == ndim)
-            index = [None] * ndim
-            for idim in xrange(0, ndim):
-                for ibound in xrange(0, len(boundaries[idim])-1):
-                    if boundaries[idim][ibound] <= particle.pcoord[idim] < boundaries[idim][ibound+1]:
-                        index[idim] = ibound
-
-            for icoord in xrange(0, len(target_pcoords)):
-                #only add once if targets overlap
-                if particle_escaped == True:
-                    break
-                for idim in xrange(0, ndim):
-                    if (particle.pcoord[idim] < target_pcoords[icoord][idim][0]) or (particle.pcoord[idim] > target_pcoords[icoord][idim][1]):
-                        break
-                    elif idim == (ndim - 1):
-                        self.particles_escaped.add(particle)
-                        particle_escaped = True
-               
-            index = tuple(index)
-            if None in index:
-                raise ValueError("Error, particle not in binspace %r" % particle.pcoord)
-
-            if particle_escaped == False:
-                binarray.bins[index].add(particle)
-=======
         #target_lb = self.target_pcoord_lower
         #target_ub = self.target_pcoord_upper
-        n_targets = 1
+        self.target_pcoords
+        n_targets = len(self.target_pcoords)
         target_bounds = numpy.empty((n_targets, ndim, 4), numpy.float64)
-        target_bounds[0,:,0] = float('-inf')
-        target_bounds[0,:,1] = self.target_pcoord_lower
-        target_bounds[0,:,2] = self.target_pcoord_upper
-        target_bounds[0,:,3] = float('inf')
+        for itarg in xrange(0,n_targets):
+            target_bounds[0,:,0] = float('-inf')
+            target_bounds[0,:,1] = self.target_pcoord[itarg][:][0]
+            target_bounds[0,:,2] = self.target_pcoord[itarg][:][1]
+            target_bounds[0,:,3] = float('inf')
                 
         particle_list = numpy.empty((len(particles),), numpy.object_)
         recycled_particles = set()
@@ -139,7 +99,6 @@
             #print particle, index
             binarray.bins[tuple(index)].add(particle)
         self.particles_escaped.update(recycled_particles)
->>>>>>> 10b65cef
  
     def split_particles(self, particles, binarray):
         """Split particles according to weight.  New particles must have their
@@ -383,7 +342,6 @@
         if not source_pcoords:
             # Clear particle lineage information so that the particles start
             # new trajectories next round
-<<<<<<< HEAD
             for particle in self.particles_escaped:
                 assert particle in particles                
                 particle.parents = []
@@ -430,12 +388,6 @@
                     icoord = (icoord+1) % len(source_pcoords)
 
 	    self.distribute_particles(particles, bins)
-=======
-            particle.parents = []
-            particle.p_parent = None
-            particle.pcoord = copy(self.initial_pcoord)
-        self.distribute_particles(particles, bins)
->>>>>>> 10b65cef
 
         # endpoint bin assignments stored here
         
