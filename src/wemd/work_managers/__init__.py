'''A system for parallel, remote execution of multiple arbitrary tasks.
Much of this, both in concept and execution, was inspired by (and in some 
cases based heavily on) the ``concurrent.futures`` package from Python 3.2,
with some simplifications and adaptations (thanks to Brian Quinlan and his
futures implementation).
'''

import cPickle as pickle
__metaclass__ = type

import logging
import sys, time, uuid, threading
from collections import deque
from contextlib import contextmanager
log = logging.getLogger(__name__)

import wemd

class WEMDWorkManager:
    MODE_MASTER = 1
    MODE_WORKER = 2
    
    def __init__(self):
        self.mode = None
                                
    def parse_aux_args(self, aux_args, do_help = False):
        '''Parse any unprocessed command-line arguments, returning any arguments not proccessed
        by this object. By default, this does nothing except return the input.'''
        return aux_args
    
    def startup(self):
        '''Perform any necessary startup work, such as spawning clients, and return either MODE_MASTER or MODE_WORKER 
        depending on whether this work manager is a master (capable of distributing work) or a worker (capable only
        of performing work distributed by a master).'''
        self.mode = self.MODE_MASTER
        return self.MODE_MASTER
                                            
    def shutdown(self, exit_code=0):
        '''Cleanly shut down any active workers.'''
        pass
        
    def submit(self, fn, *args, **kwargs):
        '''Submit a task to the work manager, returning a `WMFuture` object representing the pending
        result. ``fn(*args,**kwargs)`` will be executed by a worker, and the return value assigned as the
        result of the returned future.  The function ``fn`` and all arguments must be picklable; note
        particularly that off-path modules (like the system module and any active plugins) are not
        picklable unless pre-loaded in the worker process (i.e. prior to forking the master).''' 
        raise NotImplementedError
    
    def as_completed(self, futures):
        '''Return a generator which yields results from the given ``futures`` as they become
        available.'''
        pending = set(futures)
        
        # See which futures have results, and install a watcher on those that do not
        with WMFuture.all_acquired(pending):
            completed = {future for future in futures if future.done}
            pending -= completed
            watcher = FutureWatcher(pending, threshold=1)
    
        # Yield available results immediately
        for future in completed:
            yield future
        del completed
        
        # Wait on any remaining results
        while pending:
            watcher.wait()
            completed = watcher.reset()
            for future in completed:
                yield future
                pending.remove(future)
    
    def wait_any(self, futures):
        '''Wait on any of the given ``futures`` and return the first one which has a result available.
        If more than one result is or becomes available simultaneously, any completed future may be returned.'''
        pending = set(futures)
        with WMFuture.all_acquired(pending):
            completed = {future for future in futures if future.done}
            
            if completed:
                # If any futures are complete, then we don't need to do anything else
                return completed.pop()
            else:
                # Otherwise, we need to install a watcher
                watcher = FutureWatcher(futures, threshold = 1)
        
        watcher.wait()
        completed = watcher.reset()
        return completed.pop()        
            
    def wait_all(self, futures):
        '''A convenience function which waits on all the given ``futures`` in order.  This function returns
        the same ``futures`` as submitted to the function as a list, indicating the order in which waits
        occurred.'''
        futures = list(futures)
        results = []
        for future in futures:
            results.append(future.result)
        return futures

class FutureWatcher:
    '''A device to wait on multiple results and/or exceptions with only one lock.'''
    
    def __init__(self, futures, threshold = 1):
        self.event = threading.Event()
        self.lock = threading.RLock()
        self.threshold = threshold
        self.completed = []
        
        for future in futures:
            future._add_watcher(self)
        
    def signal(self, future):
        '''Signal this watcher that the given future has results available. If this 
        brings the number of available futures above signal_threshold, this watcher's
        event object will be signalled as well.'''
        with self.lock:
            self.completed.append(future)
            if len(self.completed) >= self.threshold:
                self.event.set()
                
    def wait(self):
        '''Wait on one or more futures.'''
        return self.event.wait()
            
    def reset(self):
        '''Reset this watcher's list of completed futures, returning the list of completed futures
        prior to resetting it.''' 
        with self.lock:
            self.event.clear()
            completed = self.completed
            self.completed = []
            return completed
                    
class WMFuture:
    '''A "future", representing work which has been dispatched for completion asynchronously.'''
    
    @staticmethod
    @contextmanager
    def all_acquired(futures):
        '''Context manager to acquire all locks on the given ``futures``. Primarily for internal use.'''
        futures = list(futures)
        for future in futures:
            future._condition.acquire()
            
        yield # to contents of "with" block
        
        for future in futures:
            future._condition.release()
    
    def __init__(self, task_id=None):
        self.task_id = task_id or uuid.uuid4()

        self._condition = threading.Condition()
        self._done = False
        self._result = None
        self._exception = None

        # a set of Events representing who is waiting on results from this future
        # this set will be cleared after the result is updated and watchers are notified        
        self._watchers = set()
        
        # a set of functions that will be called with this future as an argument when it is updated with a
        # result. This list will be cleared after the result is updated and all callbacks invoked
        self._update_callbacks = []  
                        
    def __repr__(self):
        return '<WMFuture 0x{id:x}: {self.task_id!s}>'.format(id=id(self), self=self)
    
    def __hash__(self):
        return hash(self.task_id)

    def _notify_watchers(self):
        '''Notify all watchers that this future has been updated, then deletes the list of update watchers.'''
        with self._condition:
            assert self._done
            for watcher in self._watchers:
                watcher.signal(self)
            self._watchers.clear()

    def _invoke_callbacks(self):
        '''Invoke all callbacks which have been registered on this future. Exceptions in callbacks
        will be logged and ignored.'''
        with self._condition:
            for callback in self._update_callbacks:
                try:
                    callback(self)
                except Exception:
                    # This may need to be a simple print to stderr, depending on the locking
                    # semantics of the logger.
                    log.exception('ignoring exception in result callback')
            del self._update_callbacks
            self._update_callbacks = []
    
    def _add_watcher(self, watcher):
        '''Add the given update watcher  to the internal list of watchers. If a result is available,
        returns immediately without updating the list of watchers.'''
        with self._condition:
            if self._done:
                watcher.signal(self)
                return
            else:
                self._watchers.add(watcher)
                
    def _add_callback(self, callback):
        '''Add the given update callback to the internal list of callbacks. If a result is available,
        invokes the callback immediately without updating the list of callbacks.'''
        with self._condition:
            if self._done:
                try:
                    callback(self)
                except Exception:
                    log.exception('ignoring exception in result callback')
            else:
                self._update_callbacks.append(callback)
                
    def _set_result(self, result):
        '''Set the result of this future to the given value, invoke on-completion callbacks, and notify
        watchers.'''
        with self._condition:
            self._result = result
            self._done = True
            self._condition.notify_all()
            self._invoke_callbacks()
            self._notify_watchers()
        
    def _set_exception(self, exception):
        '''Set the exception of this future to the given value, invoke on-completion callbacks, and notify
        watchers.'''
        
        with self._condition:
            self._exception = exception
            self._done = True
            self._condition.notify_all()
            self._invoke_callbacks()
            self._notify_watchers()

    def get_result(self):
        '''Get the result associated with this future, blocking until it is available.'''
        with self._condition:
            if self._done:
                if self._exception:
                    raise self._exception
                else:
                    return self._result
            else:
                self._condition.wait()
                assert self._done
                if self._exception:
                    raise self._exception
                else:
                    return self._result
    result = property(get_result, None, None, get_result.__doc__)
    
    def wait(self):
        '''Wait until this future has a result or exception available.'''
        with self._condition:
            if self._done:
                return
            else:
                self._condition.wait()
                assert self._done
                return    

    def get_exception(self):
        '''Get the exception associated with this future, blocking until it is available.'''
        with self._condition:
            if self._returned:
                return self._exception
            else:
                assert self._done
                self._condition.wait()
                return self._exception
    exception = property(get_exception, None, None, get_exception.__doc__)            
    
    def is_done(self):
        'Indicates whether this future is done executing (may block if this future is being updated).'
        with self._condition:
            return self._done
    done = property(is_done, None, None, is_done.__doc__)
    
# end class WMFuture
    
<<<<<<< HEAD
import serial
=======
import serial
>>>>>>> 98b0c5ed
<|MERGE_RESOLUTION|>--- conflicted
+++ resolved
@@ -282,8 +282,4 @@
     
 # end class WMFuture
     
-<<<<<<< HEAD
-import serial
-=======
-import serial
->>>>>>> 98b0c5ed
+import serial